--- conflicted
+++ resolved
@@ -164,15 +164,7 @@
     print(" --- Step 7: Model optimization --- ")
 
     # 7. Model optimization
-<<<<<<< HEAD
-    distilled_model_path, distill_config_path = distill_model(
-        model_path=model_path,
-        distillation_images=distillation_dir,
-        config=config,
-        output_dir=distilled_output_dir,
-       config_registry_path=config_dir
-    )
-=======
+
     # Commented out for now to ensure the pipeline runs without distillation
     # distilled_model_path, distill_config_path = distill_model(
     #     model_path=model_path,
@@ -181,7 +173,6 @@
     #     output_dir=distilled_output_dir,
     #     config_registry_path=config_dir
     # )
->>>>>>> 5c97baed
 
     print("-----------------------------------------------\n")
     print(" --- Step 8: Model quantization --- ")
