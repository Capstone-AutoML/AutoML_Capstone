--- conflicted
+++ resolved
@@ -161,13 +161,8 @@
     print("-----------------------------------------------\n")
     print(" --- Step 7: Model optimization --- ")
 
-<<<<<<< HEAD
     # 7. Model optimization
-    distilled_model = distill_model(
-=======
-    # 6. Model optimization
     distilled_model_path, distill_config_path = distill_model(
->>>>>>> d02c67da
         model_path=model_path,
         distillation_images=distillation_dir,
         config=config,
@@ -178,18 +173,11 @@
     print("-----------------------------------------------\n")
     print(" --- Step 8: Model quantization --- ")
 
-<<<<<<< HEAD
     # 8. Model quantization
-    quantized_model = quantize_model(
-        model_path=distilled_model,
-        config=config.get('quantization_config', {})
-=======
-    # 7. Model quantization
     quantized_model_path = quantize_model(
         model_path=distilled_model_path,
         config=config,
         output_dir=quantized_output_dir
->>>>>>> d02c67da
     )
 
     print("-----------------------------------------------\n")
