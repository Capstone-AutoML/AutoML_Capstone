"""
Main script to orchestrate the wildfire detection pipeline.
"""

import sys
import os
import argparse
from pathlib import Path

from pipeline.fetch_data import fetch_and_organize_images
from pipeline.prelabelling.yolo_prelabelling import generate_yolo_prelabelling
#from pipeline.prelabelling.sam_prelabelling import generate_segmentation
from pipeline.prelabelling.grounding_dino_prelabelling import generate_gd_prelabelling
from pipeline.prelabelling.matching import match_and_filter
from pipeline.augmentation import augment_dataset
from pipeline.train import train_model
from pipeline.distillation import distill_model
from pipeline.quantization import quantize_model
from pipeline.save_model import register_models
from utils import load_config, prepare_training_data

# Get the directory containing this script
SCRIPT_DIR = Path(__file__).parent

def parse_args():
    """
    Parse command line arguments.
    
    Returns:
        argparse.Namespace: Parsed command line arguments
    """
    parser = argparse.ArgumentParser(description='Run the wildfire detection pipeline')
    parser.add_argument(
        '--config',
        type=str,
        help='Path to the pipeline configuration file (default: pipeline_config.json in the same directory as main.py)'
    )
    return parser.parse_args()

def main():
    """
    Main function to orchestrate the entire pipeline.
    """
    # Parse command line arguments
    args = parse_args()
    
    # Load configuration
    if args.config:
        pipeline_config_path = Path(args.config)
    else:
        pipeline_config_path = SCRIPT_DIR / "pipeline_config.json"
    
    config = load_config(pipeline_config_path)
    
    # Training configuration
    train_config_path = SCRIPT_DIR / "train_config.json"
    train_config = load_config(train_config_path)

    # Define all paths
    base_dir = Path("mock_io")
    data_dir = base_dir / "data"
    model_dir = base_dir / "model_registry"
    config_dir = base_dir / "config_registry"
    
    # Data paths
    source_dir = data_dir / "sampled_dataset" / "images"
    raw_dir = data_dir / "raw" / "images"
    distilled_dir = data_dir / "raw" / "distilled_images"
    prelabelled_dir = data_dir / "prelabelled"
    processed_dir = data_dir / "processed"
    augmented_dir = data_dir / "augmented"
    training_dir = data_dir / "training"
    distillation_dir = data_dir / "distillation"
    
    # Model paths
    model_path = model_dir / "model" / "nano_trained_model.pt"
    distilled_output_dir = model_dir / "distilled"
    quantized_output_dir = model_dir / "quantized"
    
    # Create necessary directories
    for dir_path in [raw_dir, distilled_dir, prelabelled_dir, processed_dir, 
                    augmented_dir, training_dir, distillation_dir,
                    distilled_output_dir, quantized_output_dir, config_dir]:
        dir_path.mkdir(parents=True, exist_ok=True)
    
    print(" --- Step 1: Fetching and organizing images --- ")
    # 1. Fetch and organize images
    fetch_and_organize_images(
        source_dir=source_dir,
        raw_dir=raw_dir,
        distilled_dir=distilled_dir,
        config=config,
        seed=config.get('random_seed', 42)
    )
    
    print("-----------------------------------------------\n")
    print(" --- Step 2: Generating YOLO prelabelling --- ")
    
    # 2. Generate predictions for raw images
    generate_yolo_prelabelling(
        raw_dir=raw_dir,
        output_dir=prelabelled_dir / "yolo",
        model_path=model_path,
        config=config
    )
    
    # print("-----------------------------------------------\n")
    # print(" --- Step 3: Generating SAM prelabelling --- ")

    # generate_segmentation(
    #     raw_dir=raw_dir,
    #     yolo_json_dir=prelabelled_dir / "yolo",
    #     mask_output_dir=prelabelled_dir / "sam" / "masks",
    #     metadata_output_dir=prelabelled_dir / "sam" / "metadata",
    #     model_path=model_dir / "model" / "mobile_sam.pt",
    #     config=config
    # )
    
    print("-----------------------------------------------\n")
    print(" --- Step 3: Generating Grounding DINO prelabelling --- ")

    
    generate_gd_prelabelling(
        raw_dir=raw_dir,
        output_dir=prelabelled_dir / "gdino",
        config=config,
        model_weights=model_dir / "model" / "groundingdino_swint_ogc.pth",
        config_path=model_dir / "model" / "GroundingDINO_SwinT_OGC.py",
        box_threshold=config.get("dino_box_threshold", 0.3),
        text_threshold=config.get("dino_text_threshold", 0.25)
    )


    print("-----------------------------------------------\n")
    print(" --- Step 4: Matching YOLO and GDINO predictions --- ")

    match_and_filter(
        yolo_dir=prelabelled_dir / "yolo",
        dino_dir=prelabelled_dir / "gdino",
       labeled_dir=Path("mock_io/data/labeled"),
        pending_dir=Path("mock_io/data/mismatched/pending"),
        config=config
    )


    print("-----------------------------------------------\n")
    print(" --- Step 5: Data augmentation --- ")

    # 5. Data augmentation
    augment_dataset(
        image_dir=raw_dir,
        output_dir=augmented_dir,
        config=config.get('augmentation_config', {})
    )

    print("-----------------------------------------------\n")
    print(" --- Step 6: Model training --- ")

    # 6. Model training
    prepare_training_data(config)
    model_path = train_model(train_config)

    print("-----------------------------------------------\n")
    print(" --- Step 7: Model optimization --- ")

<<<<<<< HEAD
    # 6. Model optimization
    distilled_model_path, distill_config_path = distill_model(
        model_path=model_path,
        distillation_images=distillation_dir,
        config=config,
        output_dir=distilled_output_dir,
        config_registry_path=config_dir
    )

    print("-----------------------------------------------\n")
    print(" --- Step 8: Model quantization --- ")

    # 7. Model quantization
    quantized_model_path = quantize_model(
        model_path=distilled_model_path,
        config=config,
        output_dir=quantized_output_dir
=======
    # 7. Model optimization

    # Commented out for now to ensure the pipeline runs without distillation
    # distilled_model_path, distill_config_path = distill_model(
    #     model_path=model_path,
    #     distillation_images=distillation_dir,
    #     config=config,
    #     output_dir=distilled_output_dir,
    #     config_registry_path=config_dir
    # )

    print("-----------------------------------------------\n")
    print(" --- Step 8: Model quantization --- ")
    # 8. Model quantization
    # Replace with distilled_model, this is for testing using the full model
    distilled_model_path = model_dir / "model" / "nano_trained_model.pt"
    quantized_model_path = quantize_model(
        model_path=distilled_model_path,
        config={
            'method': config.get('quantization_method'),
            'output_dir': str(quantized_output_dir)
        }
>>>>>>> f51c1596
    )

    print("-----------------------------------------------\n")
    print(" --- Step 9: Model registration --- ")

    # 9. Model registration
    register_models(
        full_model=model_path,
        distilled_model=distilled_model_path,
        quantized_model=quantized_model_path
    )

if __name__ == "__main__":
    main()<|MERGE_RESOLUTION|>--- conflicted
+++ resolved
@@ -163,25 +163,6 @@
     print("-----------------------------------------------\n")
     print(" --- Step 7: Model optimization --- ")
 
-<<<<<<< HEAD
-    # 6. Model optimization
-    distilled_model_path, distill_config_path = distill_model(
-        model_path=model_path,
-        distillation_images=distillation_dir,
-        config=config,
-        output_dir=distilled_output_dir,
-        config_registry_path=config_dir
-    )
-
-    print("-----------------------------------------------\n")
-    print(" --- Step 8: Model quantization --- ")
-
-    # 7. Model quantization
-    quantized_model_path = quantize_model(
-        model_path=distilled_model_path,
-        config=config,
-        output_dir=quantized_output_dir
-=======
     # 7. Model optimization
 
     # Commented out for now to ensure the pipeline runs without distillation
@@ -204,7 +185,6 @@
             'method': config.get('quantization_method'),
             'output_dir': str(quantized_output_dir)
         }
->>>>>>> f51c1596
     )
 
     print("-----------------------------------------------\n")
