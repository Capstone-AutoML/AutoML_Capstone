--- conflicted
+++ resolved
@@ -4,9 +4,6 @@
   "iou_threshold": 0.5,
   "low_conf_threshold": 0.3,
   "mid_conf_threshold": 0.6,
-<<<<<<< HEAD
-  "dino_false_negative_threshold": 0.5,
-=======
   "dino_box_threshold": 0.3,
   "dino_text_threshold": 0.25,
   "dino_false_negative_threshold": 0.5,
@@ -26,7 +23,6 @@
     "rotate_limit": 15
   },
 
->>>>>>> f51c1596
   "distillation_config": {
     "epochs": 100,
     "batch": 16,
@@ -53,9 +49,6 @@
     "distillation_loss_weight": 0.5,
     "temperature": 2.0,
     "student_model": "yolov8n.yaml"
-<<<<<<< HEAD
-  }
-=======
   },
 
   "augmented_images_path": "mock_io/data/augmented/images",
@@ -65,5 +58,4 @@
   "train_val_split": [0.7, 0.2, 0.1],
   "data_yaml_path": "mock_io/data/training/data.yaml",
   "quantization_method": "ONNX"
->>>>>>> f51c1596
 }